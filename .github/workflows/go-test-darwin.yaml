name: go test darwin

on: [push]

env:
  DYLD_LIBRARY_PATH: /opt/senzing/g2/lib:/opt/senzing/g2/lib/macos
  LD_LIBRARY_PATH: /opt/senzing/g2/lib:/opt/senzing/g2/lib/macos
<<<<<<< HEAD
  SENZING_TOOLS_DATABASE_URL: 'sqlite3://na:na@/tmp/sqlite/G2C.db'
=======
  SENZING_TOOLS_DATABASE_URL: sqlite3://na:na@/tmp/sqlite/G2C.db
>>>>>>> 66a66a85

permissions:
  contents: read

jobs:
  go-test-darwin:
    env:
      GO111MODULE: on
      CGO_ENABLED: 1
    name: 'go test with Senzing: ${{ matrix.senzingapi-version }}; OS: ${{ matrix.os }}; Go: ${{ matrix.go }}'
    runs-on: ${{ matrix.os }}
    strategy:
      matrix:
<<<<<<< HEAD
        go: ['1.21']
=======
        go: [1.21]
>>>>>>> 66a66a85
        os: [macos-latest]
        senzingapi-version: [production-v3]

    steps:
      - name: checkout repository
        uses: actions/checkout@v4
        with:
          fetch-depth: 0

      - name: setup go
        uses: actions/setup-go@v5
        with:
          go-version: ${{ matrix.go }}

      - name: install Senzing API
        uses: senzing-factory/github-action-install-senzing-api@v2
        with:
          senzingapi-version: ${{ matrix.senzingapi-version }}

      - name: copy /etc files
        run: sudo cp testdata/senzing-license/g2.lic /opt/senzing/g2/etc/g2.lic

      - name: copy test database files
        run: mkdir /tmp/sqlite && cp testdata/sqlite/G2C.db /tmp/sqlite/G2C.db

      - name: run go test
        run: go test -exec /Users/runner/work/g2-sdk-go-base/g2-sdk-go-base/bin/macos_exec_dyld.sh -v -p 1 ./...<|MERGE_RESOLUTION|>--- conflicted
+++ resolved
@@ -5,11 +5,7 @@
 env:
   DYLD_LIBRARY_PATH: /opt/senzing/g2/lib:/opt/senzing/g2/lib/macos
   LD_LIBRARY_PATH: /opt/senzing/g2/lib:/opt/senzing/g2/lib/macos
-<<<<<<< HEAD
-  SENZING_TOOLS_DATABASE_URL: 'sqlite3://na:na@/tmp/sqlite/G2C.db'
-=======
   SENZING_TOOLS_DATABASE_URL: sqlite3://na:na@/tmp/sqlite/G2C.db
->>>>>>> 66a66a85
 
 permissions:
   contents: read
@@ -19,15 +15,11 @@
     env:
       GO111MODULE: on
       CGO_ENABLED: 1
-    name: 'go test with Senzing: ${{ matrix.senzingapi-version }}; OS: ${{ matrix.os }}; Go: ${{ matrix.go }}'
+    name: "go test with Senzing: ${{ matrix.senzingapi-version }}; OS: ${{ matrix.os }}; Go: ${{ matrix.go }}"
     runs-on: ${{ matrix.os }}
     strategy:
       matrix:
-<<<<<<< HEAD
-        go: ['1.21']
-=======
         go: [1.21]
->>>>>>> 66a66a85
         os: [macos-latest]
         senzingapi-version: [production-v3]
 
