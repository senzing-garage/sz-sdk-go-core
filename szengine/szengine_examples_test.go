--- conflicted
+++ resolved
@@ -172,13 +172,7 @@
 		handleError(err)
 		return
 	}
-<<<<<<< HEAD
-
-	fmt.Println(result)
-	// Output: 98
-=======
 	// Output:
->>>>>>> 707b8fe7
 }
 
 func ExampleSzengine_ExportCsvEntityReport() {
@@ -1907,40 +1901,6 @@
 	}
 
 	// Output:
-<<<<<<< HEAD
-	// {
-	//     "UMF_PROC": {
-	//         "NAME": "REPAIR_ENTITY",
-	//         "PARAMS": [
-	//             {
-	//                 "PARAM": {
-	//                     "NAME": "ENTITY_ID",
-	//                     "VALUE": 288
-	//                 }
-	//             },
-	//             {
-	//                 "PARAM": {
-	//                     "NAME": "ENTITY_CORRUPTION_TRANSIENT",
-	//                     "VALUE": 1
-	//                 }
-	//             },
-	//             {
-	//                 "PARAM": {
-	//                     "NAME": "REEVAL_ITERATION",
-	//                     "VALUE": 1
-	//                 }
-	//             },
-	//             {
-	//                 "PARAM": {
-	//                     "NAME": "REASON",
-	//                     "VALUE": "deferred delete: Resolved Entity 288"
-	//                 }
-	//             }
-	//         ]
-	//     }
-	// }
-=======
->>>>>>> 707b8fe7
 }
 
 func ExampleSzengine_GetStats() {
@@ -3176,18 +3136,6 @@
 		return
 	}
 	// Output:
-<<<<<<< HEAD
-	// {
-	//     "DATA_SOURCE": "",
-	//     "RECORD_ID": "",
-	//     "AFFECTED_ENTITIES": [
-	//         {
-	//             "ENTITY_ID": 90
-	//         }
-	//     ]
-	// }
-=======
->>>>>>> 707b8fe7
 }
 
 func ExampleSzengine_SearchByAttributes() {
