--- conflicted
+++ resolved
@@ -42,8 +42,6 @@
 #	@go test -v ./g2diagnostic
 #	@go test -v ./g2engine
 #	@go test -v ./g2product
-<<<<<<< HEAD
-=======
 
 # -----------------------------------------------------------------------------
 # Run
@@ -52,7 +50,6 @@
 .PHONY: run
 run:
 	@go run main.go
->>>>>>> 19b3c596
 
 # -----------------------------------------------------------------------------
 # Makefile targets supported only by this platform.
